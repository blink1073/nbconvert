--- conflicted
+++ resolved
@@ -73,42 +73,9 @@
     return preprocessor
 
 
-<<<<<<< HEAD
-        def prepared_wrapper(func):
-            @functools.wraps(func)
-            def test_mock_wrapper(self):
-                """
-                This inner function wrapper populates the preprocessor object with
-                the fake kernel client. This client has it's iopub and shell
-                channels mocked so as to fake the setup handshake and return
-                the messages passed into prepare_cell_mocks as the run_cell loop
-                processes them.
-                """
-                cell_mock = NotebookNode(source='"foo" = "bar"', outputs=[])
-                preprocessor = self.build_preprocessor({})
-                preprocessor.nb = {'cells': [cell_mock]}
-
-                # self.kc.iopub_channel.get_msg => message_mock.side_effect[i]
-                message_mock = iopub_messages_mock()
-                preprocessor.kc = MagicMock(
-                    iopub_channel=MagicMock(get_msg=message_mock),
-                    shell_channel=MagicMock(get_msg=shell_channel_message_mock()),
-                    execute=MagicMock(return_value=parent_id)
-                )
-                preprocessor.parent_id = parent_id
-                return func(self, preprocessor, cell_mock, message_mock)
-            return test_mock_wrapper
-        return prepared_wrapper
-
-
-class TestExecute(ExecuteTestBase):
-    """Contains test functions for execute.py"""
-    maxDiff = None
-=======
 def run_notebook(filename, opts, resources):
     """Loads and runs a notebook, returning both the version prior to
     running it and the version after running it.
->>>>>>> 8af6aac0
 
     """
     with io.open(filename) as f:
@@ -204,6 +171,7 @@
                 shell_channel=MagicMock(get_msg=shell_channel_message_mock()),
                 execute=MagicMock(return_value=parent_id)
             )
+            preprocessor.parent_id = parent_id
             return func(self, preprocessor, cell_mock, message_mock)
         return test_mock_wrapper
     return prepared_wrapper
@@ -547,7 +515,6 @@
         # Ensure no outputs were generated
         assert cell_mock.outputs == []
 
-<<<<<<< HEAD
     @ExecuteTestBase.prepare_cell_mocks({
         'msg_type': 'stream',
         'header': {'msg_type': 'stream'},
@@ -608,9 +575,6 @@
         ])
 
     @ExecuteTestBase.prepare_cell_mocks({
-=======
-    @prepare_cell_mocks({
->>>>>>> 8af6aac0
         'msg_type': 'execute_input',
         'header': {'msg_type': 'execute_input'},
         'content': {}
