# coding=utf-8

"""
Module with tests for the execute preprocessor.
"""

# Copyright (c) IPython Development Team.
# Distributed under the terms of the Modified BSD License.

import copy
import glob
import io
import os
import re

import nbformat
import sys

from .base import PreprocessorTestsBase
from ..execute import ExecutePreprocessor, CellExecutionError, executenb

from nbconvert.filters import strip_ansi
from nose.tools import assert_raises, assert_in
from testpath import modified_env

addr_pat = re.compile(r'0x[0-9a-f]{7,9}')
current_dir = os.path.dirname(__file__)

class TestExecute(PreprocessorTestsBase):
    """Contains test functions for execute.py"""

    @staticmethod
    def normalize_output(output):
        """
        Normalizes outputs for comparison.
        """
        output = dict(output)
        if 'metadata' in output:
            del output['metadata']
        if 'text' in output:
            output['text'] = re.sub(addr_pat, '<HEXADDR>', output['text'])
        if 'text/plain' in output.get('data', {}):
            output['data']['text/plain'] = \
                re.sub(addr_pat, '<HEXADDR>', output['data']['text/plain'])
        if 'traceback' in output:
            tb = []
            for line in output['traceback']:
                tb.append(strip_ansi(line))
            output['traceback'] = tb

        return output


    def assert_notebooks_equal(self, expected, actual):
        expected_cells = expected['cells']
        actual_cells = actual['cells']
        self.assertEqual(len(expected_cells), len(actual_cells))

        for expected_cell, actual_cell in zip(expected_cells, actual_cells):
            expected_outputs = expected_cell.get('outputs', [])
            actual_outputs = actual_cell.get('outputs', [])
            normalized_expected_outputs = list(map(self.normalize_output, expected_outputs))
            normalized_actual_outputs = list(map(self.normalize_output, actual_outputs))
            self.assertEqual(normalized_expected_outputs, normalized_actual_outputs)

            expected_execution_count = expected_cell.get('execution_count', None)
            actual_execution_count = actual_cell.get('execution_count', None)
            self.assertEqual(expected_execution_count, actual_execution_count)


    def build_preprocessor(self, opts):
        """Make an instance of a preprocessor"""
        preprocessor = ExecutePreprocessor()
        preprocessor.enabled = True
        for opt in opts:
            setattr(preprocessor, opt, opts[opt])
        return preprocessor


    def test_constructor(self):
        """Can a ExecutePreprocessor be constructed?"""
        self.build_preprocessor({})


    def run_notebook(self, filename, opts, resources):
        """Loads and runs a notebook, returning both the version prior to
        running it and the version after running it.

        """
        with io.open(filename) as f:
            input_nb = nbformat.read(f, 4)

        preprocessor = self.build_preprocessor(opts)
        cleaned_input_nb = copy.deepcopy(input_nb)
        for cell in cleaned_input_nb.cells:
            if 'execution_count' in cell:
                del cell['execution_count']
            cell['outputs'] = []

        # Override terminal size to standardise traceback format
        with modified_env({'COLUMNS': '80', 'LINES': '24'}):
            output_nb, _ = preprocessor(cleaned_input_nb, resources)

        return input_nb, output_nb

    def test_run_notebooks(self):
        """Runs a series of test notebooks and compares them to their actual output"""
        input_files = glob.glob(os.path.join(current_dir, 'files', '*.ipynb'))
        for filename in input_files:
            if os.path.basename(filename) == "Disable Stdin.ipynb":
                continue
            elif os.path.basename(filename) == "Interrupt.ipynb":
                opts = dict(timeout=1, interrupt_on_timeout=True, allow_errors=True)
            elif os.path.basename(filename) == "Skip Exceptions.ipynb":
                opts = dict(allow_errors=True)
            else:
                opts = dict()
            res = self.build_resources()
            res['metadata']['path'] = os.path.dirname(filename)
            input_nb, output_nb = self.run_notebook(filename, opts, res)
            self.assert_notebooks_equal(input_nb, output_nb)

    def test_empty_path(self):
        """Can the kernel be started when the path is empty?"""
        filename = os.path.join(current_dir, 'files', 'HelloWorld.ipynb')
        res = self.build_resources()
        res['metadata']['path'] = ''
        input_nb, output_nb = self.run_notebook(filename, {}, res)
        self.assert_notebooks_equal(input_nb, output_nb)

    def test_disable_stdin(self):
        """Test disabling standard input"""
        filename = os.path.join(current_dir, 'files', 'Disable Stdin.ipynb')
        res = self.build_resources()
        res['metadata']['path'] = os.path.dirname(filename)
        input_nb, output_nb = self.run_notebook(filename, dict(allow_errors=True), res)

        # We need to special-case this particular notebook, because the
        # traceback contains machine-specific stuff like where IPython
        # is installed. It is sufficient here to just check that an error
        # was thrown, and that it was a StdinNotImplementedError
        self.assertEqual(len(output_nb['cells']), 1)
        self.assertEqual(len(output_nb['cells'][0]['outputs']), 1)
        output = output_nb['cells'][0]['outputs'][0]
        self.assertEqual(output['output_type'], 'error')
        self.assertEqual(output['ename'], 'StdinNotImplementedError')
        self.assertEqual(output['evalue'], 'raw_input was called, but this frontend does not support input requests.')

    def test_timeout(self):
        """Check that an error is raised when a computation times out"""
        current_dir = os.path.dirname(__file__)
        filename = os.path.join(current_dir, 'files', 'Interrupt.ipynb')
        res = self.build_resources()
        res['metadata']['path'] = os.path.dirname(filename)
        try:
            exception = TimeoutError
        except NameError:
            exception = RuntimeError

        assert_raises(exception, self.run_notebook, filename, dict(timeout=1), res)

    def test_timeout_func(self):
        """Check that an error is raised when a computation times out"""
        current_dir = os.path.dirname(__file__)
        filename = os.path.join(current_dir, 'files', 'Interrupt.ipynb')
        res = self.build_resources()
        res['metadata']['path'] = os.path.dirname(filename)
        try:
            exception = TimeoutError
        except NameError:
            exception = RuntimeError

        def timeout_func(source):
            return 10

        assert_raises(exception, self.run_notebook, filename, dict(timeout_func=timeout_func), res)

    def test_allow_errors(self):
        """
        Check that conversion continues if ``allow_errors`` is False.
        """
        current_dir = os.path.dirname(__file__)
        filename = os.path.join(current_dir, 'files', 'Skip Exceptions.ipynb')
        res = self.build_resources()
        res['metadata']['path'] = os.path.dirname(filename)
        with assert_raises(CellExecutionError) as exc:
            self.run_notebook(filename, dict(allow_errors=False), res)
        self.assertIsInstance(str(exc.exception), str)
        if sys.version_info >= (3, 0):
            assert_in(u"# üñîçø∂é", str(exc.exception))
        else:
            assert_in(u"# üñîçø∂é".encode('utf8', 'replace'),
                      str(exc.exception))

    def test_custom_kernel_manager(self):
        from .fake_kernelmanager import FakeCustomKernelManager

        current_dir = os.path.dirname(__file__)

        filename = os.path.join(current_dir, 'files', 'HelloWorld.ipynb')

        with io.open(filename) as f:
            input_nb = nbformat.read(f, 4)

        preprocessor = self.build_preprocessor({
            'kernel_manager_class': FakeCustomKernelManager
        })

        cleaned_input_nb = copy.deepcopy(input_nb)
        for cell in cleaned_input_nb.cells:
            if 'execution_count' in cell:
                del cell['execution_count']
            cell['outputs'] = []

        # Override terminal size to standardise traceback format
        with modified_env({'COLUMNS': '80', 'LINES': '24'}):
            output_nb, _ = preprocessor(cleaned_input_nb,
                                        self.build_resources())

        expected = FakeCustomKernelManager.expected_methods.items()

        for method, call_count in expected:
            self.assertNotEqual(call_count, 0, '{} was called'.format(method))
<<<<<<< HEAD

    def test_execute_function(self):
        # Test the executenb() convenience API
        current_dir = os.path.dirname(__file__)
        filename = os.path.join(current_dir, 'files', 'HelloWorld.ipynb')

        with io.open(filename) as f:
            input_nb = nbformat.read(f, 4)

        original = copy.deepcopy(input_nb)
        executed = executenb(original, os.path.dirname(filename))
        self.assert_notebooks_equal(original, executed)
=======
>>>>>>> f0760b4a
<|MERGE_RESOLUTION|>--- conflicted
+++ resolved
@@ -221,7 +221,6 @@
 
         for method, call_count in expected:
             self.assertNotEqual(call_count, 0, '{} was called'.format(method))
-<<<<<<< HEAD
 
     def test_execute_function(self):
         # Test the executenb() convenience API
@@ -233,6 +232,4 @@
 
         original = copy.deepcopy(input_nb)
         executed = executenb(original, os.path.dirname(filename))
-        self.assert_notebooks_equal(original, executed)
-=======
->>>>>>> f0760b4a
+        self.assert_notebooks_equal(original, executed)